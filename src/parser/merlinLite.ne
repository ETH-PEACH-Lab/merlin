--- conflicted
+++ resolved
@@ -269,15 +269,12 @@
           | remove_node
           | remove_edge
           | remove_at
-<<<<<<< HEAD
           | set_text_value
-=======
           | add_matrix_row
           | add_matrix_column
           | remove_matrix_row
           | remove_matrix_column
           | add_matrix_border
->>>>>>> 26df0f0f
 ) {% iid %}
 
 # Main commands
@@ -334,10 +331,9 @@
 remove_edge -> cmd["removeEdge", edge] {% (details) => ({ type: "remove", target: "edges", ...id(details) }) %}
 remove_at -> cmd["removeAt", number] {% (details) => ({ type: "remove_at", target: "all", ...id(details) }) %}
 
-<<<<<<< HEAD
 # Text commands
 set_text_value -> cmd["setValue", string] {% (details) => ({ type: "set", target: "value", ...id(details) }) %}
-=======
+
 # Matrix structural editing
 add_matrix_row -> cmd["addRow", ((nullT | number | nns_list) {% iid %}):?] {% (details) => ({ type: "add_matrix_row", target: "value", ...id(details) }) %}
 add_matrix_column -> cmd["addColumn", ((nullT | number | nns_list) {% iid %}):?] {% (details) => ({ type: "add_matrix_column", target: "value", ...id(details) }) %}
@@ -345,7 +341,6 @@
 remove_matrix_column -> cmd["removeColumn", number] {% (details) => ({ type: "remove_matrix_column", target: "value", ...id(details) }) %}
 add_matrix_border -> cmd["addBorder", comma_sep[(number | string | nullT) {% id %}, (string | nullT) {% id %}]] {% (details) => ({ type: "add_matrix_border", target: "value", ...id(details) }) %}
 add_matrix_border -> cmd["addBorder", (number | string | nullT) {% id %}] {% (details) => ({ type: "add_matrix_border", target: "value", ...id(details) }) %}
->>>>>>> 26df0f0f
 
 # - Lists - #
 nns_list -> list[(nullT | number | string) {% iid %}] {% id %} # Accepts null, number, or string
