--- conflicted
+++ resolved
@@ -1,12 +1,5 @@
-<<<<<<< HEAD
-// myCompiler to convert myDSL into mermaid code
-
-import { expandPositionWithLayout, inferLayoutFromKeywords } from './positionUtils.mjs';
-import { isMethodSupported, typeMethodsMap } from '../components/languageConfig.js';
-=======
 import { expandPositionWithLayout, inferLayoutFromKeywords } from '../utils/positionUtils.mjs';
 import { isMethodSupported } from '../components/languageConfig.js';
->>>>>>> e138a9aa
 import { getMethodNameFromCommand } from '../parser/reconstructor.mjs';
 
 import { generateArray } from "./types/generateArray.mjs"
@@ -16,76 +9,8 @@
 import { generateMatrix } from "./types/generateMatrix.mjs";
 import { generateGraph } from "./types/generateGraph.mjs";
 import { generateText } from "./types/generateText.mjs";
-<<<<<<< HEAD
-import { getMermaidContainerSize } from "./cssUtils.mjs";
-
-// Helper function to maintain consistency across array properties when modifying arrays
-function maintainArrayPropertyConsistency(body, modifiedProperty, index, operation, componentType = null) {
-    maintainArrayPropertyConsistencyExcept(body, modifiedProperty, index, operation, componentType, null);
-}
-
-// Helper function to maintain consistency across array properties when modifying arrays, with exception for specific properties
-function maintainArrayPropertyConsistencyExcept(body, modifiedProperty, index, operation, componentType = null, exceptProperty = null) {
-    maintainArrayPropertyConsistencyExceptMultiple(body, modifiedProperty, index, operation, componentType, exceptProperty ? [exceptProperty] : []);
-}
-
-// Helper function to generate a new node name for component types that use nodes
-function generateNodeName(body, componentType) {
-    if (!body.nodes || body.nodes.length === 0) {
-        // If no nodes exist, start with the first one based on component type
-        switch (componentType) {
-            case "linkedlist":
-            case "graph":
-                return "n0";
-            case "tree":
-                return "A";
-            default:
-                return "n0";
-        }
-    }
-
-    // Find the highest numbered node and increment
-    let maxNum = -1;
-    let prefix = "";
-
-    // Determine the naming pattern from existing nodes
-    for (const node of body.nodes) {
-        if (typeof node === 'string') {
-            if (node.match(/^n\d+$/)) {
-                // Pattern: n0, n1, n2, etc.
-                prefix = "n";
-                const num = parseInt(node.substring(1));
-                if (!isNaN(num)) {
-                    maxNum = Math.max(maxNum, num);
-                }
-            } else if (node.match(/^[A-Z]$/)) {
-                // Pattern: A, B, C, etc.
-                prefix = "letter";
-                const charCode = node.charCodeAt(0);
-                const num = charCode - 65; // A=0, B=1, C=2, etc.
-                maxNum = Math.max(maxNum, num);
-            }
-        }
-    }
-
-    // Generate the next node name
-    if (prefix === "letter") {
-        const nextCharCode = 65 + maxNum + 1; // Next letter
-        if (nextCharCode <= 90) { // Z is 90
-            return String.fromCharCode(nextCharCode);
-        } else {
-            // Fall back to n pattern if we run out of letters
-            return "n" + (maxNum + 1);
-        }
-    } else {
-        // Default to n pattern
-        return "n" + (maxNum + 1);
-    }
-}
-=======
 import { getMermaidContainerSize } from "../utils/positionUtils.mjs";
 import { generateNodeName } from '../utils/dslUtils.mjs';
->>>>>>> e138a9aa
 
 // Helper function to maintain consistency across array properties when modifying arrays, with exceptions for multiple properties
 function maintainArrayPropertyConsistencyExceptMultiple(body, modifiedProperty, index, operation, componentType = null, exceptProperties = []) {
