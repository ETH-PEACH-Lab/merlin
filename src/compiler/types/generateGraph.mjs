--- conflicted
+++ resolved
@@ -1,4 +1,4 @@
-<<<<<<< HEAD
+import { formatNodeName, formatNullValue } from '../compiler.mjs';
 import { formatPositionForOutput } from '../positionUtils.mjs';
 
 export function generateGraph(graphComponent, layout = [3, 3]) {
@@ -8,12 +8,6 @@
     result += formatPositionForOutput(graphComponent.position, layout);
     
     result += "@";
-=======
-import { formatNodeName, formatNullValue } from '../compiler.mjs';
-
-export function generateGraph(graphComponent) {
-    let result = "graph\n@";
->>>>>>> 26df0f0f
     const nodes = graphComponent.body.nodes || [];
     const edges = graphComponent.body.edges || [];
     const value = graphComponent.body.value || [];
