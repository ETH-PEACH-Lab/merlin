<<<<<<< HEAD
import { formatPositionForOutput } from '../positionUtils.mjs';

export function generateStack(stackComponent, layout = [3, 3]) {
=======
import { formatNodeName, formatNullValue } from '../compiler.mjs';

export function generateStack(stackComponent) {
>>>>>>> 26df0f0f
    let result = "stack\n";
    
    // Add position information if available
    result += formatPositionForOutput(stackComponent.position, layout);
    
    result += "size: 7\n";
    result += "@\n";
    
    const value = stackComponent.body.value || [];
    const color = stackComponent.body.color || [];
    const arrow = stackComponent.body.arrow || [];
    
    for (let i = 0; i < value.length; i++) {
        const stackValue = value[i];
        const stackColor = i < color.length ? color[i] : null;
        const stackArrow = i < arrow.length ? arrow[i] : null;
        
        result += `${formatNodeName(stackValue)}`;
        result += ` {color:"${formatNullValue(stackColor)}"`;
        result += `, arrow:"${stackArrow === 'empty' ? "" : formatNullValue(stackArrow)}"`;
        result += `}\n`;
    }
    
    result += "@\n";
    return result;
}<|MERGE_RESOLUTION|>--- conflicted
+++ resolved
@@ -1,12 +1,7 @@
-<<<<<<< HEAD
+import { formatNodeName, formatNullValue } from '../compiler.mjs';
 import { formatPositionForOutput } from '../positionUtils.mjs';
 
 export function generateStack(stackComponent, layout = [3, 3]) {
-=======
-import { formatNodeName, formatNullValue } from '../compiler.mjs';
-
-export function generateStack(stackComponent) {
->>>>>>> 26df0f0f
     let result = "stack\n";
     
     // Add position information if available
