import React, { useState } from "react";
import MermaidRenderer from "./MermaidRenderer";
import { ElementEditor } from "./ElementEditor";
import Button from '@mui/material/Button';
import { Box, Typography, Card, CardContent, ListItemIcon, ListItemText, Popover, ListItem, List, IconButton } from "@mui/material";
import DownloadIcon from '@mui/icons-material/Download';
import PictureAsPdfIcon from '@mui/icons-material/PictureAsPdf';
import ImageIcon from '@mui/icons-material/Image';
import ShapeLineIcon from '@mui/icons-material/ShapeLine';
import SaveIcon from '@mui/icons-material/Save';
import ExpandMoreIcon from '@mui/icons-material/ExpandMore';
const RendererSection = (({
  mermaidCode,
  handleExport,
  handleSave,
  mermaidRef,
  updateCode, 
  exampleSvg
}) => {
  const [svgElement, updateSvgElement] = useState(null);
  const [anchorEl, setAnchorEl] = useState(null);

  const handleExpand = (event) => {
    setAnchorEl(event.currentTarget);
  }

  const handleClose = () => {
    setAnchorEl(null);
  };
  const open = Boolean(anchorEl);
  const id = open ? 'simple-popover' : undefined;

  return (
    <div
      className="SvgRenderContent"
      style={{
        width: `100%`,
        overflow: "auto",
        position: "relative",
      }}
    >
<<<<<<< HEAD
      <Box sx={{
        paddingRight: 1,
        display: "flex",
        justifyContent: "space-between",
        alignItems: "center",
        borderBottom:"1px solid #444"
      }}>
        <Box display="flex" flexGrow={1} alignItems={'center'} >
          <Typography variant="overline" sx={{pl: 2}}>Diagram Renderer</Typography>
        </Box>
        <Box sx={{ display: "flex" }}>
          <IconButton aria-describedby={id} onClick={handleExpand} sx={{mr:1}} size="small">
            <DownloadIcon sx={{ fontSize: 20 }}></DownloadIcon>
          </IconButton>
          <Popover id={id}
            open={open}
            anchorEl={anchorEl}
            onClose={handleClose}
            anchorOrigin={{
              vertical: 'bottom',
              horizontal: 'left',
            }}>
            <List>
              <ListItem>
                <Button onClick={() => { handleExport('svg') }} startIcon={<ShapeLineIcon />}>
                  <ListItemText>SVG</ListItemText>
                </Button>
              </ListItem>
              <ListItem>
                <Button onClick={() => handleExport('png')} startIcon={<ImageIcon />}>
                  <ListItemText>PNG</ListItemText>
                </Button>
              </ListItem>
              <ListItem>
                <Button onClick={() => handleExport('pdf')} startIcon={<PictureAsPdfIcon />}>
                  <ListItemText>PDF</ListItemText>
                </Button>
              </ListItem>
            </List>
          </Popover>
          <IconButton onClick={handleSave} size="small">
            <SaveIcon sx={{ fontSize: 20 }}></SaveIcon>
          </IconButton>
        </Box>
        {/* <div className="buttons-container">
          <Button variant="outlined" onClick={handleDownload}>
            Download SVG
          </Button>
          <div className="dropdown">
            <button className="export-button">Export</button>
            <div className="dropdown-content">
              <button onClick={() => handleExport("png")}>Export as PNG</button>
              <button onClick={() => handleExport("pdf")}>Export as PDF</button>
            </div>
          </div>
          <button onClick={handleSave} className="save-button">
            Save
          </button>
        </div> */}

      </Box>

      <div
        ref={mermaidRef}
        style={{
          display: "flex",
          justifyContent: "center",
          alignItems: "top",
          height: "100%",
        }}
      >
        <Card sx={
          {
            height: "80%",
            width: "100%",
            borderRadius: '0'
          }
        }>
          <CardContent>
            <MermaidRenderer text={mermaidCode} update={updateSvgElement} />
            <ElementEditor svgElement={svgElement} updateCode={updateCode} />
          </CardContent>
        </Card>
      </div>
=======
      <MermaidRenderer text={mermaidCode} update={updateSvgElement} exampleSvg={exampleSvg}/>
      <ElementEditor svgElement={svgElement} updateCode={updateCode}/>
>>>>>>> a92b3ab3
    </div>
  )
});

export default RendererSection;<|MERGE_RESOLUTION|>--- conflicted
+++ resolved
@@ -39,7 +39,6 @@
         position: "relative",
       }}
     >
-<<<<<<< HEAD
       <Box sx={{
         paddingRight: 1,
         display: "flex",
@@ -124,10 +123,6 @@
           </CardContent>
         </Card>
       </div>
-=======
-      <MermaidRenderer text={mermaidCode} update={updateSvgElement} exampleSvg={exampleSvg}/>
-      <ElementEditor svgElement={svgElement} updateCode={updateCode}/>
->>>>>>> a92b3ab3
     </div>
   )
 });
